import glob
import io
import logging
import os.path
import platform
import sys

try:
    import numpy.distutils  # noqa
except ImportError:
    pass

from setuptools import Extension, find_packages, setup

from cuda_setup import CUDA, build_ext

NAME = "implicit"
VERSION = "0.4.8"


use_openmp = True


def define_extensions():
    if sys.platform.startswith("win"):
        # compile args from
        # https://msdn.microsoft.com/en-us/library/fwkeyyhe.aspx
        compile_args = ["/O2", "/openmp"]
        link_args = []
    else:
        gcc = extract_gcc_binaries()
        if gcc is not None:
            rpath = "/usr/local/opt/gcc/lib/gcc/" + gcc[-1] + "/"
            link_args = ["-Wl,-rpath," + rpath]
        else:
            link_args = []

        compile_args = ["-Wno-unused-function", "-Wno-maybe-uninitialized", "-O3", "-ffast-math"]
        if use_openmp:
            compile_args.append("-fopenmp")
            link_args.append("-fopenmp")

        compile_args.append("-std=c++11")
        link_args.append("-std=c++11")

    src_ext = ".pyx"
    modules = [
        Extension(
            "implicit." + name,
            [os.path.join("implicit", name + src_ext)],
            language="c++",
            extra_compile_args=compile_args,
            extra_link_args=link_args,
        )
        for name in ["_nearest_neighbours", "evaluation"]
    ]
    modules.extend(
        [
            Extension(
                "implicit.cpu." + name,
                [os.path.join("implicit", "cpu", name + src_ext)],
                language="c++",
                extra_compile_args=compile_args,
                extra_link_args=link_args,
            )
<<<<<<< HEAD
            for name in ["_als", "bpr", "topk"]
=======
            for name in ["_als", "bpr", "lmf"]
>>>>>>> 7bd88eeb
        ]
    )

    if CUDA:
        conda_prefix = os.getenv("CONDA_PREFIX")
        include_dirs = [CUDA["include"], "."]
        library_dirs = [CUDA["lib64"]]
        if conda_prefix:
            include_dirs.append(os.path.join(conda_prefix, "include"))
            library_dirs.append(os.path.join(conda_prefix, "lib"))

        modules.append(
            Extension(
                "implicit.gpu._cuda",
                [
                    os.path.join("implicit", "gpu", "_cuda" + src_ext),
                    os.path.join("implicit", "gpu", "als.cu"),
                    os.path.join("implicit", "gpu", "bpr.cu"),
                    os.path.join("implicit", "gpu", "matrix.cu"),
                    os.path.join("implicit", "gpu", "device_buffer.cu"),
                    os.path.join("implicit", "gpu", "random.cu"),
                    os.path.join("implicit", "gpu", "knn.cu"),
                ],
                language="c++",
                # The CPU compile args don't seem to work with NVCC right now?
                # extra_compile_args=compile_args,
                extra_link_args=link_args,
                library_dirs=library_dirs,
                libraries=["cudart", "cublas", "curand"],
                include_dirs=include_dirs,
            )
        )
    else:
        print("Failed to find CUDA toolkit. Building without GPU acceleration.")

    try:
        from Cython.Build import cythonize

        return cythonize(modules)
    except ImportError:
        return modules


# set_gcc copied from glove-python project
# https://github.com/maciejkula/glove-python


def extract_gcc_binaries():
    """Try to find GCC on OSX for OpenMP support."""
    patterns = [
        "/opt/local/bin/g++-mp-[0-9]*.[0-9]*",
        "/opt/local/bin/g++-mp-[0-9]*",
        "/usr/local/bin/g++-[0-9]*.[0-9]*",
        "/usr/local/bin/g++-[0-9]*",
    ]
    if platform.system() == "Darwin":
        gcc_binaries = []
        for pattern in patterns:
            gcc_binaries += glob.glob(pattern)
        gcc_binaries.sort()
        if gcc_binaries:
            _, gcc = os.path.split(gcc_binaries[-1])
            return gcc
        else:
            return None
    else:
        return None


def set_gcc():
    """Try to use GCC on OSX for OpenMP support."""
    # For macports and homebrew
    if platform.system() == "Darwin":
        gcc = extract_gcc_binaries()

        if gcc is not None:
            os.environ["CC"] = gcc
            os.environ["CXX"] = gcc

        else:
            global use_openmp
            use_openmp = False
            logging.warning(
                "No GCC available. Install gcc from Homebrew " "using brew install gcc."
            )


set_gcc()


def read(file_name):
    """Read a text file and return the content as a string."""
    file_path = os.path.join(os.path.dirname(__file__), file_name)
    with io.open(file_path, encoding="utf-8") as f:
        return f.read()


setup(
    name=NAME,
    version=VERSION,
    description="Collaborative Filtering for Implicit Feedback Datasets",
    long_description=read("README.md"),
    long_description_content_type="text/markdown",
    url="http://github.com/benfred/implicit/",
    author="Ben Frederickson",
    author_email="ben@benfrederickson.com",
    license="MIT",
    classifiers=[
        "Development Status :: 4 - Beta",
        "Natural Language :: English",
        "Intended Audience :: Science/Research",
        "License :: OSI Approved :: MIT License",
        "Programming Language :: Python",
        "Programming Language :: Python :: 2",
        "Programming Language :: Python :: 3",
        "Programming Language :: Cython",
        "Operating System :: OS Independent",
        "Topic :: Software Development :: Libraries :: Python Modules",
    ],
    keywords="Matrix Factorization, Implicit Alternating Least Squares, "
    "Collaborative Filtering, Recommender Systems",
    packages=find_packages(),
    install_requires=["numpy", "scipy>=0.16", "tqdm>=4.27"],
    setup_requires=["Cython>=0.24", "scipy>=0.16"],
    ext_modules=define_extensions(),
    cmdclass={"build_ext": build_ext},
    test_suite="tests",
)<|MERGE_RESOLUTION|>--- conflicted
+++ resolved
@@ -63,11 +63,7 @@
                 extra_compile_args=compile_args,
                 extra_link_args=link_args,
             )
-<<<<<<< HEAD
-            for name in ["_als", "bpr", "topk"]
-=======
-            for name in ["_als", "bpr", "lmf"]
->>>>>>> 7bd88eeb
+            for name in ["_als", "bpr", "topk", "lmf"]
         ]
     )
 
